
#include <libsolidity/InterfaceHandler.h>
#include <libsolidity/AST.h>
#include <libsolidity/CompilerStack.h>

namespace dev
{
namespace solidity
{

/* -- public -- */

InterfaceHandler::InterfaceHandler()
{
	m_lastTag = DocTagType::NONE;
}

<<<<<<< HEAD
std::unique_ptr<std::string> InterfaceHandler::getDocumentation(ContractDefinition& _contractDef,
																enum DocumentationType _type)
=======
std::unique_ptr<std::string> InterfaceHandler::getDocumentation(std::shared_ptr<ContractDefinition> _contractDef,
																DocumentationType _type)
>>>>>>> 407f11ba
{
	switch(_type)
	{
	case DocumentationType::NATSPEC_USER:
		return getUserDocumentation(_contractDef);
	case DocumentationType::NATSPEC_DEV:
		return getDevDocumentation(_contractDef);
	case DocumentationType::ABI_INTERFACE:
		return getABIInterface(_contractDef);
	}

	BOOST_THROW_EXCEPTION(InternalCompilerError() << errinfo_comment("Unknown documentation type"));
	return nullptr;
}

std::unique_ptr<std::string> InterfaceHandler::getABIInterface(ContractDefinition& _contractDef)
{
	Json::Value methods(Json::arrayValue);

	for (FunctionDefinition const* f: _contractDef.getInterfaceFunctions())
	{
		Json::Value method;
		Json::Value inputs(Json::arrayValue);
		Json::Value outputs(Json::arrayValue);

		auto populateParameters = [](std::vector<ASTPointer<VariableDeclaration>> const& _vars)
		{
			Json::Value params(Json::arrayValue);
			for (ASTPointer<VariableDeclaration> const& var: _vars)
			{
				Json::Value input;
				input["name"] = var->getName();
				input["type"] = var->getType()->toString();
				params.append(input);
			}
			return params;
		};

		method["name"] = f->getName();
		method["inputs"] = populateParameters(f->getParameters());
		method["outputs"] = populateParameters(f->getReturnParameters());
		methods.append(method);
	}
	return std::unique_ptr<std::string>(new std::string(m_writer.write(methods)));
}

std::unique_ptr<std::string> InterfaceHandler::getUserDocumentation(ContractDefinition& _contractDef)
{
	Json::Value doc;
	Json::Value methods(Json::objectValue);

	for (FunctionDefinition const* f: _contractDef.getInterfaceFunctions())
	{
		Json::Value user;
		auto strPtr = f->getDocumentation();
		if (strPtr)
		{
			resetUser();
			parseDocString(*strPtr);
			if (!m_notice.empty())
			{// since @notice is the only user tag if missing function should not appear
				user["notice"] = Json::Value(m_notice);
				methods[f->getName()] = user;
			}
		}
	}
	doc["methods"] = methods;

	return std::unique_ptr<std::string>(new std::string(m_writer.write(doc)));
}

std::unique_ptr<std::string> InterfaceHandler::getDevDocumentation(ContractDefinition& _contractDef)
{
	// LTODO: Somewhere in this function warnings for mismatch of param names
	// should be thrown
	Json::Value doc;
	Json::Value methods(Json::objectValue);

	for (FunctionDefinition const* f: _contractDef.getInterfaceFunctions())
	{
		Json::Value method;
		auto strPtr = f->getDocumentation();
		if (strPtr)
		{
			resetDev();
			parseDocString(*strPtr);

			if (!m_dev.empty())
				method["details"] = Json::Value(m_dev);
			Json::Value params(Json::objectValue);
			for (auto const& pair: m_params)
				params[pair.first] = pair.second;

			if (!m_params.empty())
				method["params"] = params;
			if (!m_return.empty())
				method["return"] = m_return;

			if (!method.empty()) // add the function, only if we have any documentation to add
				methods[f->getName()] = method;
		}
	}
	doc["methods"] = methods;

	return std::unique_ptr<std::string>(new std::string(m_writer.write(doc)));
}

/* -- private -- */
void InterfaceHandler::resetUser()
{
	m_notice.clear();
}

void InterfaceHandler::resetDev()
{
	m_dev.clear();
	m_return.clear();
	m_params.clear();
}

static inline std::string::const_iterator skipLineOrEOS(std::string::const_iterator _nlPos,
														std::string::const_iterator _end)
{
	return (_nlPos == _end) ? _end : ++_nlPos;
}

std::string::const_iterator InterfaceHandler::parseDocTagLine(std::string::const_iterator _pos,
															  std::string::const_iterator _end,
															  std::string& _tagString,
															  DocTagType _tagType)
{
	auto nlPos = std::find(_pos, _end, '\n');
	std::copy(_pos, nlPos, back_inserter(_tagString));
	m_lastTag = _tagType;
	return skipLineOrEOS(nlPos, _end);
}

std::string::const_iterator InterfaceHandler::parseDocTagParam(std::string::const_iterator _pos,
															   std::string::const_iterator _end)
{
	// find param name
	auto currPos = std::find(_pos, _end, ' ');
	if (currPos == _end)
		BOOST_THROW_EXCEPTION(DocstringParsingError() << errinfo_comment("End of param name not found" + std::string(_pos, _end)));


	auto paramName = std::string(_pos, currPos);

	currPos += 1;
	auto nlPos = std::find(currPos, _end, '\n');
	auto paramDesc = std::string(currPos, nlPos);
	m_params.push_back(std::make_pair(paramName, paramDesc));

	m_lastTag = DocTagType::PARAM;
	return skipLineOrEOS(nlPos, _end);
}

std::string::const_iterator InterfaceHandler::appendDocTagParam(std::string::const_iterator _pos,
																std::string::const_iterator _end)
{
	// Should never be called with an empty vector
	if (asserts(!m_params.empty()))
		BOOST_THROW_EXCEPTION(InternalCompilerError() << errinfo_comment("Internal: Tried to append to empty parameter"));

	auto pair = m_params.back();
	pair.second += " ";
	auto nlPos = std::find(_pos, _end, '\n');
	std::copy(_pos, nlPos, back_inserter(pair.second));

	m_params.at(m_params.size() - 1) = pair;

	return skipLineOrEOS(nlPos, _end);
}

std::string::const_iterator InterfaceHandler::parseDocTag(std::string::const_iterator _pos,
														  std::string::const_iterator _end,
														  std::string const& _tag)
{
	// LTODO: need to check for @(start of a tag) between here and the end of line
	//      for all cases
	if (m_lastTag == DocTagType::NONE || _tag != "")
	{
		if (_tag == "dev")
			return parseDocTagLine(_pos, _end, m_dev, DocTagType::DEV);
		else if (_tag == "notice")
			return parseDocTagLine(_pos, _end, m_notice, DocTagType::NOTICE);
		else if (_tag == "return")
			return parseDocTagLine(_pos, _end, m_return, DocTagType::RETURN);
		else if (_tag == "param")
			return parseDocTagParam(_pos, _end);
		else
		{
			// LTODO: Unknown tag, throw some form of warning and not just an exception
			BOOST_THROW_EXCEPTION(DocstringParsingError() << errinfo_comment("Unknown tag " + _tag + " encountered"));
		}
	}
	else
		return appendDocTag(_pos, _end);
}

std::string::const_iterator InterfaceHandler::appendDocTag(std::string::const_iterator _pos,
														   std::string::const_iterator _end)
{
	switch (m_lastTag)
	{
		case DocTagType::DEV:
			m_dev += " ";
			return parseDocTagLine(_pos, _end, m_dev, DocTagType::DEV);
		case DocTagType::NOTICE:
			m_notice += " ";
			return parseDocTagLine(_pos, _end, m_notice, DocTagType::NOTICE);
		case DocTagType::RETURN:
			m_return += " ";
			return parseDocTagLine(_pos, _end, m_return, DocTagType::RETURN);
		case DocTagType::PARAM:
			return appendDocTagParam(_pos, _end);
		default:
			BOOST_THROW_EXCEPTION(InternalCompilerError() << errinfo_comment("Internal: Illegal documentation tag type"));
			break;
	}
}

static inline std::string::const_iterator getFirstSpaceOrNl(std::string::const_iterator _pos,
															std::string::const_iterator _end)
{
	auto spacePos = std::find(_pos, _end, ' ');
	auto nlPos = std::find(_pos, _end, '\n');
	return (spacePos < nlPos) ? spacePos : nlPos;
}

void InterfaceHandler::parseDocString(std::string const& _string)
{
	auto currPos = _string.begin();
	auto end = _string.end();

	while (currPos != end)
	{
		auto tagPos = std::find(currPos, end, '@');
		auto nlPos = std::find(currPos, end, '\n');

		if (tagPos != end && tagPos < nlPos)
		{
			// we found a tag
			auto tagNameEndPos = getFirstSpaceOrNl(tagPos, end);
			if (tagNameEndPos == end)
				BOOST_THROW_EXCEPTION(DocstringParsingError() <<
									  errinfo_comment("End of tag " + std::string(tagPos, tagNameEndPos) + "not found"));

			currPos = parseDocTag(tagNameEndPos + 1, end, std::string(tagPos + 1, tagNameEndPos));
		}
		else if (m_lastTag != DocTagType::NONE) // continuation of the previous tag
			currPos = appendDocTag(currPos + 1, end);
		else if (currPos != end) // skip the line if a newline was found
			currPos = nlPos + 1;
	}
}

} //solidity NS
} // dev NS<|MERGE_RESOLUTION|>--- conflicted
+++ resolved
@@ -15,13 +15,8 @@
 	m_lastTag = DocTagType::NONE;
 }
 
-<<<<<<< HEAD
 std::unique_ptr<std::string> InterfaceHandler::getDocumentation(ContractDefinition& _contractDef,
-																enum DocumentationType _type)
-=======
-std::unique_ptr<std::string> InterfaceHandler::getDocumentation(std::shared_ptr<ContractDefinition> _contractDef,
 																DocumentationType _type)
->>>>>>> 407f11ba
 {
 	switch(_type)
 	{
